/** @type {import('tailwindcss').Config} */
export default {
  content: ['./index.html', './src/**/*.{js,ts,jsx,tsx}'],
  theme: {
<<<<<<< HEAD
    colors: {
      transparent: 'transparent',
      current: 'currentColor',
      white: '#ffffff',
      black: '#000000',
      neutral: {
        50: '#fafafa',
        100: '#f5f5f5',
        200: '#e5e5e5',
        300: '#d4d4d4',
        400: '#a3a3a3',
        500: '#737373',
        600: '#525252',
        700: '#404040',
        800: '#262626',
        900: '#171717',
      },
      red: {
        600: '#dc2626',
        700: '#b91c1c',
      },
      blue: {
        500: '#3b82f6',
        600: '#2563eb',
        700: '#1d4ed8',
      },
      green: {
        500: '#10b981',
        600: '#059669',
        700: '#047857',
      },
      yellow: {
        500: '#f59e0b',
        600: '#d97706',
      },
      purple: {
        500: '#8b5cf6',
        600: '#7c3aed',
=======
    extend: {
      colors: {
        neutral: {
          50: '#fafafa',
          100: '#f5f5f5',
          200: '#e5e5e5',
          300: '#d4d4d4',
          400: '#a3a3a3',
          500: '#737373',
          600: '#525252',
          700: '#404040',
          800: '#262626',
          900: '#171717',
        }
>>>>>>> 0aa76a8a
      }
    },
  },
  plugins: [],
};<|MERGE_RESOLUTION|>--- conflicted
+++ resolved
@@ -2,7 +2,6 @@
 export default {
   content: ['./index.html', './src/**/*.{js,ts,jsx,tsx}'],
   theme: {
-<<<<<<< HEAD
     colors: {
       transparent: 'transparent',
       current: 'currentColor',
@@ -41,22 +40,6 @@
       purple: {
         500: '#8b5cf6',
         600: '#7c3aed',
-=======
-    extend: {
-      colors: {
-        neutral: {
-          50: '#fafafa',
-          100: '#f5f5f5',
-          200: '#e5e5e5',
-          300: '#d4d4d4',
-          400: '#a3a3a3',
-          500: '#737373',
-          600: '#525252',
-          700: '#404040',
-          800: '#262626',
-          900: '#171717',
-        }
->>>>>>> 0aa76a8a
       }
     },
   },
