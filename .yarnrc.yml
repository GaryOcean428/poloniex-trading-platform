--- conflicted
+++ resolved
@@ -2,11 +2,4 @@
 
 enableImmutableInstalls: true
 
-<<<<<<< HEAD
-# The line 'enableStrictSettings: false' should be removed.
-# The improved code is the absence of this line.
-=======
-enableStrictSettings: false
->>>>>>> a2199a0b
-
 nodeLinker: node-modules