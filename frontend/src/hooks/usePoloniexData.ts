import { useState, useEffect, useCallback } from 'react';
import { poloniexApi } from '@/services/poloniexAPI';
import { MarketData, Trade } from '@/types';
import { webSocketService } from '@/services/websocketService';
import { mockMarketData, mockTrades } from '@/data/mockData';
import { useSettings } from '@/hooks/useSettings';
import { shouldUseMockMode, IS_WEBCONTAINER } from '@/utils/environment';

interface PoloniexDataHook {
  marketData: MarketData[];
  trades: Trade[];
  accountBalance: any;
  isLoading: boolean;
  error: Error | null;
  isMockMode: boolean;
  fetchMarketData: (pair: string) => Promise<void>;
  fetchTrades: (pair: string) => Promise<void>;
  fetchAccountBalance: () => Promise<void>;
  refreshApiConnection: () => void;
}

export const usePoloniexData = (initialPair: string = 'BTC-USDT'): PoloniexDataHook => {
  const { apiKey, apiSecret, isLiveTrading } = useSettings();
  const [marketData, setMarketData] = useState<MarketData[]>(mockMarketData);
  const [trades, setTrades] = useState<Trade[]>(mockTrades);
  const [accountBalance, setAccountBalance] = useState<any>(null);
  const [isLoading, setIsLoading] = useState<boolean>(false);
  const [error, setError] = useState<Error | null>(null);
  
  // Determine mock mode based on environment and credentials
  const hasCredentials = Boolean(apiKey && apiSecret);
  const [isMockMode, setIsMockMode] = useState<boolean>(shouldUseMockMode(hasCredentials));
<<<<<<< HEAD

  // Helper function to map Poloniex data to MarketData format
  
=======
  
  // Helper functions defined first
>>>>>>> a46deb70
  const mapPoloniexDataToMarketData = useCallback((data: any[]): MarketData[] => {
    try {
      return data.map(item => ({
        pair: initialPair,
        timestamp: new Date(item[0]).getTime(),
        open: parseFloat(item[1]),
        high: parseFloat(item[2]),
        low: parseFloat(item[3]),
        close: parseFloat(item[4]),
        volume: parseFloat(item[5])
      }));
    } catch (err) {
      console.error('Error mapping Poloniex data:', err instanceof Error ? err.message : String(err));
      return [];
    }
  }, [initialPair]);
  
  const mapPoloniexTradeToTrade = useCallback((trade: any): Trade => {
    try {
      return {
        id: trade.id || `generated-${Date.now()}-${Math.random().toString(36).substring(2, 9)}`,
        pair: initialPair,
        timestamp: new Date(trade.createdAt).getTime(),
        type: trade.takerSide === 'buy' ? 'BUY' : 'SELL',
        price: parseFloat(trade.price),
        amount: parseFloat(trade.quantity),
        total: parseFloat(trade.price) * parseFloat(trade.quantity),
        strategyId: '', // Not available from API
        status: 'COMPLETED'
      };
    } catch (err) {
      console.error('Error mapping Poloniex trade:', err instanceof Error ? err.message : String(err));
      return {
        id: `error-${Date.now()}-${Math.random().toString(36).substring(2, 9)}`,
        pair: initialPair,
        timestamp: Date.now(),
        type: 'BUY',
        price: 0,
        amount: 0,
        total: 0,
        strategyId: '',
        status: 'FAILED'
      };
    }
  }, [initialPair]);

  // Fetch functions defined before refreshApiConnection
  const fetchMarketData = useCallback(async (pair: string) => {
    // If in mock mode, use mock data immediately
    if (isMockMode) {
      console.log('Mock mode active, using mock market data');
      setMarketData(mockMarketData);
      return;
    }
    
    // In WebContainer, use mock data for development
    if (IS_WEBCONTAINER) {
      console.log('WebContainer environment detected, using mock market data');
      setMarketData(mockMarketData);
      return;
    }
    
    setIsLoading(true);
    setError(null);
    
    try {
      const data = await poloniexApi.getMarketData(pair);
      
      if (data && Array.isArray(data)) {
        const formattedData = mapPoloniexDataToMarketData(data);
        if (formattedData.length > 0) {
          setMarketData(formattedData);
        } else {
          throw new Error('No market data returned from API');
        }
      } else {
        throw new Error('Invalid market data format received from API');
      }
    } catch (err) {
      const error = err as Error;
      console.error('Error fetching market data:', error.message);
      setError(error);
      // Don't fall back to mock data - let the UI handle the error
    } finally {
      setIsLoading(false);
    }
  }, [isMockMode, mapPoloniexDataToMarketData]);
  
  const fetchTrades = useCallback(async (pair: string) => {
    // If in mock mode, use mock data immediately  
    if (isMockMode) {
      console.log('Mock mode active, using mock trades data');
      setTrades(mockTrades);
      return;
    }
    
    // In WebContainer, use mock data for development
    if (IS_WEBCONTAINER) {
      console.log('WebContainer environment detected, using mock trades data');
      setTrades(mockTrades);
      return;
    }
    
    setIsLoading(true);
    
    try {
      const data = await poloniexApi.getRecentTrades(pair);
      
      if (data && Array.isArray(data)) {
        const formattedTrades = data.map(mapPoloniexTradeToTrade).filter(trade => 
          trade.id.indexOf('error-') !== 0 && !isNaN(trade.price) && !isNaN(trade.amount)
        );
        
        if (formattedTrades.length > 0) {
          setTrades(formattedTrades);
        } else {
          throw new Error('No valid trades returned from API');
        }
      } else {
        throw new Error('Invalid trades data format received from API');
      }
    } catch (err) {
      const error = err as Error;
      console.error('Error fetching trades:', error.message);
      setError(error);
      // Don't fall back to mock data - let the UI handle the error
    } finally {
      setIsLoading(false);
    }
  }, [isMockMode, mapPoloniexTradeToTrade]);
  
  const fetchAccountBalance = useCallback(async () => {
    // If in mock mode, use mock data immediately
    if (isMockMode) {
      console.log('Mock mode active, using mock account data');
      setAccountBalance({
        totalAmount: "15478.23",
        availableAmount: "12345.67",
        accountEquity: "15820.45",
        unrealizedPnL: "342.22",
        todayPnL: "156.78",
        todayPnLPercentage: "1.02"
      });
      return;
    }
    
    // In WebContainer, use mock data for development
    if (IS_WEBCONTAINER) {
      console.log('WebContainer environment detected, using mock account data');
      setAccountBalance({
        totalAmount: "15478.23",
        availableAmount: "12345.67",
        accountEquity: "15820.45",
        unrealizedPnL: "342.22",
        todayPnL: "156.78",
        todayPnLPercentage: "1.02"
      });
      return;
    }
    
    setIsLoading(true);
    
    try {
      const data = await poloniexApi.getAccountBalance();
      setAccountBalance(data);
    } catch (err) {
      const error = err as Error;
      console.error('Error fetching account balance:', error.message);
      setError(error);
      // Don't fall back to mock data - let the UI handle the error
    } finally {
      setIsLoading(false);
    }
  }, [isMockMode]);

  // Function to refresh API connection when settings change - defined after all dependencies
  const refreshApiConnection = useCallback(() => {
    console.log('Refreshing API connection with new credentials');
    setIsLoading(true);
    poloniexApi.loadCredentials();
    
    // Clear any existing errors
    setError(null);
    
    // Refresh data with new credentials
    Promise.all([
      fetchMarketData(initialPair),
      fetchTrades(initialPair),
      fetchAccountBalance()
    ]).finally(() => {
      setIsLoading(false);
    });
  }, [initialPair, fetchMarketData, fetchTrades, fetchAccountBalance]);

  // Update mock mode when credentials change
  useEffect(() => {
    const newHasCredentials = Boolean(apiKey && apiSecret);
    const newMockMode = shouldUseMockMode(newHasCredentials) || !isLiveTrading;
    setIsMockMode(newMockMode);
    
    if (isLiveTrading && newHasCredentials && !newMockMode) {
      console.log('Live trading enabled with credentials, refreshing API connection');
      poloniexApi.loadCredentials();
      refreshApiConnection();
    } else {
      console.log('Using mock mode - live trading disabled or missing credentials');
    }
  }, [isLiveTrading, apiKey, apiSecret, refreshApiConnection]);
  
<<<<<<< HEAD
  // Function to refresh API connection when settings change
  const refreshApiConnection = useCallback(() => {
    console.log('Refreshing API connection with new credentials');
    setIsLoading(true);
    poloniexApi.loadCredentials();
    
    // Clear any existing errors
    setError(null);
    
    // Refresh data with new credentials
    Promise.all([
      fetchMarketData(initialPair),
      fetchTrades(initialPair),
      fetchAccountBalance()
    ]).finally(() => {
      setIsLoading(false);
    });
  }, [initialPair, fetchMarketData, fetchTrades, fetchAccountBalance]);

  // Update mock mode when credentials change
  useEffect(() => {
    const newHasCredentials = Boolean(apiKey && apiSecret);
    const newMockMode = shouldUseMockMode(newHasCredentials) || !isLiveTrading;
    setIsMockMode(newMockMode);
    
    if (isLiveTrading && newHasCredentials && !newMockMode) {
      console.log('Live trading enabled with credentials, refreshing API connection');
      poloniexApi.loadCredentials();
      refreshApiConnection();
    } else {
      console.log('Using mock mode - live trading disabled or missing credentials');
    }
  }, [isLiveTrading, apiKey, apiSecret, refreshApiConnection]);
=======
  // Monitor for changes in API credentials
  useEffect(() => {
    refreshApiConnection();
  }, [apiKey, apiSecret, isLiveTrading, refreshApiConnection]);
>>>>>>> a46deb70

  // Handle real-time updates via WebSocket
  useEffect(() => {
    // In WebContainer, skip WebSocket connection and use mock data immediately
    if (IS_WEBCONTAINER) {
      console.log('WebContainer environment detected, using mock data instead of WebSocket');
      setIsMockMode(true);
      setMarketData(mockMarketData);
      setTrades(mockTrades);
      
      // Skip the rest of the WebSocket setup
      return () => {}; // Empty cleanup function
    }
    
    // Connect to WebSocket for non-WebContainer environments
    webSocketService.connect()
      .then(() => {
        console.log('WebSocket setup complete');
        
        // Check if we're in mock mode from the WebSocket service
        setIsMockMode(webSocketService.isMockMode());
        
        // Only subscribe if connection was successful
        if (webSocketService.isConnected()) {
          webSocketService.subscribeToMarket(initialPair);
        } else {
          console.log('Using mock data mode');
          // Initialize with mock data if WebSocket connection failed
          setMarketData(mockMarketData);
          setTrades(mockTrades);
        }
      })
      .catch(err => {
        console.error('Error connecting to WebSocket:', err instanceof Error ? err.message : String(err));
        setIsMockMode(true);
        setMarketData(mockMarketData);
        setTrades(mockTrades);
      });
    
    // Listen for market data updates
    const handleMarketDataUpdate = (data: MarketData) => {
      if (data.pair === initialPair) {
        setMarketData(prevData => {
          // Find if this timestamp already exists
          const existingIndex = prevData.findIndex(item => item.timestamp === data.timestamp);
          
          if (existingIndex >= 0) {
            // Update existing data
            const updatedData = [...prevData];
            updatedData[existingIndex] = data;
            return updatedData;
          } else {
            // Add new data and maintain order
            const newData = [...prevData, data];
            return newData.sort((a, b) => a.timestamp - b.timestamp);
          }
        });
      }
    };
    
    // Listen for trade updates
    const handleTradeUpdate = (trade: Trade) => {
      if (trade.pair === initialPair) {
        setTrades(prevTrades => {
          // Check if trade already exists
          if (!prevTrades.some(t => t.id === trade.id)) {
            return [trade, ...prevTrades].slice(0, 50); // Keep last 50 trades
          }
          return prevTrades;
        });
      }
    };
    
    webSocketService.on('marketData', handleMarketDataUpdate);
    webSocketService.on('tradeExecuted', handleTradeUpdate);
    
    // Initial data fetch with small delay to avoid overwhelming the browser
    setTimeout(() => {
      fetchMarketData(initialPair);
      setTimeout(() => {
        fetchTrades(initialPair);
        setTimeout(() => {
          fetchAccountBalance();
        }, 500);
      }, 500);
    }, 500);
    
    // Cleanup
    return () => {
      webSocketService.off('marketData', handleMarketDataUpdate);
      webSocketService.off('tradeExecuted', handleTradeUpdate);
      if (webSocketService.isConnected()) {
        webSocketService.unsubscribeFromMarket(initialPair);
      }
    };
  }, [initialPair, fetchMarketData, fetchTrades, fetchAccountBalance]);
  
  return {
    marketData,
    trades,
    accountBalance,
    isLoading,
    error,
    isMockMode,
    fetchMarketData,
    fetchTrades,
    fetchAccountBalance,
    refreshApiConnection
  };
};<|MERGE_RESOLUTION|>--- conflicted
+++ resolved
@@ -30,14 +30,9 @@
   // Determine mock mode based on environment and credentials
   const hasCredentials = Boolean(apiKey && apiSecret);
   const [isMockMode, setIsMockMode] = useState<boolean>(shouldUseMockMode(hasCredentials));
-<<<<<<< HEAD
 
   // Helper function to map Poloniex data to MarketData format
   
-=======
-  
-  // Helper functions defined first
->>>>>>> a46deb70
   const mapPoloniexDataToMarketData = useCallback((data: any[]): MarketData[] => {
     try {
       return data.map(item => ({
@@ -247,7 +242,6 @@
     }
   }, [isLiveTrading, apiKey, apiSecret, refreshApiConnection]);
   
-<<<<<<< HEAD
   // Function to refresh API connection when settings change
   const refreshApiConnection = useCallback(() => {
     console.log('Refreshing API connection with new credentials');
@@ -281,12 +275,11 @@
       console.log('Using mock mode - live trading disabled or missing credentials');
     }
   }, [isLiveTrading, apiKey, apiSecret, refreshApiConnection]);
-=======
+
   // Monitor for changes in API credentials
   useEffect(() => {
     refreshApiConnection();
   }, [apiKey, apiSecret, isLiveTrading, refreshApiConnection]);
->>>>>>> a46deb70
 
   // Handle real-time updates via WebSocket
   useEffect(() => {
