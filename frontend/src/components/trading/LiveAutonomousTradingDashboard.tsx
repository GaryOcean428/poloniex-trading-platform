--- conflicted
+++ resolved
@@ -638,16 +638,11 @@
                 <div>
                   <Label>Maximum Risk Per Trade: {(settings.maxRiskPerTrade * 100).toFixed(1)}%</Label>
                   <Slider
-<<<<<<< HEAD
-                    value={[(settings.maxRiskPerTrade * 100).toString()]}
-                    onValueChange={(value) => setSettings(prev => ({ ...prev, maxRiskPerTrade: parseFloat(value[0] as string) / 100 }))}
-=======
                     value={[settings.maxRiskPerTrade * 100]}
                     onValueChange={(value) => {
                       const numValue = Array.isArray(value) ? Number(value[0]) : Number(value);
                       setSettings(prev => ({ ...prev, maxRiskPerTrade: numValue / 100 }));
                     }}
->>>>>>> 1c5926d1
                     min={0.5}
                     max={5}
                     step={0.1}
@@ -658,16 +653,11 @@
                 <div>
                   <Label>Maximum Drawdown: {(settings.maxDrawdown * 100).toFixed(1)}%</Label>
                   <Slider
-<<<<<<< HEAD
-                    value={[(settings.maxDrawdown * 100).toString()]}
-                    onValueChange={(value) => setSettings(prev => ({ ...prev, maxDrawdown: parseFloat(value[0] as string) / 100 }))}
-=======
                     value={[settings.maxDrawdown * 100]}
                     onValueChange={(value) => {
                       const numValue = Array.isArray(value) ? Number(value[0]) : Number(value);
                       setSettings(prev => ({ ...prev, maxDrawdown: numValue / 100 }));
                     }}
->>>>>>> 1c5926d1
                     min={5}
                     max={30}
                     step={0.5}
@@ -678,16 +668,11 @@
                 <div>
                   <Label>Confidence Threshold: {settings.confidenceThreshold}%</Label>
                   <Slider
-<<<<<<< HEAD
-                    value={[settings.confidenceThreshold.toString()]}
-                    onValueChange={(value) => setSettings(prev => ({ ...prev, confidenceThreshold: parseFloat(value[0] as string) }))}
-=======
                     value={[settings.confidenceThreshold]}
                     onValueChange={(value) => {
                       const numValue = Array.isArray(value) ? Number(value[0]) : Number(value);
                       setSettings(prev => ({ ...prev, confidenceThreshold: numValue }));
                     }}
->>>>>>> 1c5926d1
                     min={50}
                     max={95}
                     step={1}
@@ -733,16 +718,11 @@
                 <div>
                   <Label>Banking Percentage: {(bankingConfig.bankingPercentage * 100).toFixed(1)}%</Label>
                   <Slider
-<<<<<<< HEAD
-                    value={[(bankingConfig.bankingPercentage * 100).toString()]}
-                    onValueChange={(value) => setBankingConfig(prev => ({ ...prev, bankingPercentage: parseFloat(value[0] as string) / 100 }))}
-=======
                     value={[bankingConfig.bankingPercentage * 100]}
                     onValueChange={(value) => {
                       const numValue = Array.isArray(value) ? Number(value[0]) : Number(value);
                       setBankingConfig(prev => ({ ...prev, bankingPercentage: numValue / 100 }));
                     }}
->>>>>>> 1c5926d1
                     min={10}
                     max={50}
                     step={1}
