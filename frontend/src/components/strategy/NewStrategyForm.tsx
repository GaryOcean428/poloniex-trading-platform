import { X } from 'lucide-react';
import React, { useState } from 'react';
import { useTradingContext } from '../../hooks/useTradingContext';
<<<<<<< HEAD
import { Strategy, StrategyType, StrategyParameters } from '../../types';
=======
import { Strategy, StrategyParameters } from '@shared/types';
import { StrategyType } from '../../types';
>>>>>>> 1c5926d1

interface NewStrategyFormProps {
  onClose: () => void;
}

const NewStrategyForm: React.FC<NewStrategyFormProps> = ({ onClose }) => {
  const { addStrategy } = useTradingContext();
  const [name, setName] = useState('');
  const [type, setType] = useState<StrategyType>(StrategyType.MA_CROSSOVER);
  const [pair, setPair] = useState('BTC-USDT');

  // MA Crossover parameters
  const [shortPeriod, setShortPeriod] = useState(10);
  const [longPeriod, setLongPeriod] = useState(50);

  // RSI parameters
  const [rsiPeriod, setRsiPeriod] = useState(14);
  const [overbought, setOverbought] = useState(70);
  const [oversold, setOversold] = useState(30);

  // Breakout parameters
  const [lookbackPeriod, setLookbackPeriod] = useState(24);
  const [breakoutThreshold, setBreakoutThreshold] = useState(2.5);

  const handleSubmit = (e: React.FormEvent) => {
    e.preventDefault();

    let parameters: Record<string, string | number> = { pair };

    switch (type)
    {
      case StrategyType.MA_CROSSOVER:
        parameters = {
          ...parameters,
          shortPeriod,
          longPeriod
        };
        break;
      case StrategyType.RSI:
        parameters = {
          ...parameters,
          period: rsiPeriod,
          overbought,
          oversold
        };
        break;
      case StrategyType.BREAKOUT:
        parameters = {
          ...parameters,
          lookbackPeriod,
          breakoutThreshold
        };
        break;
    }

    // Map strategy type to the expected format
    const getStrategyTypeAndAlgorithm = (strategyType: StrategyType) => {
      switch (strategyType) {
        case StrategyType.MA_CROSSOVER:
          return { type: 'automated' as const, algorithm: 'MovingAverageCrossover' as const };
        case StrategyType.RSI:
          return { type: 'automated' as const, algorithm: 'RSI' as const };
        case StrategyType.MACD:
          return { type: 'automated' as const, algorithm: 'MACD' as const };
        case StrategyType.BOLLINGER_BANDS:
          return { type: 'automated' as const, algorithm: 'BollingerBands' as const };
        default:
          return { type: 'automated' as const, algorithm: 'Custom' as const };
      }
    };

    const { type: strategyType, algorithm } = getStrategyTypeAndAlgorithm(type);

    const newStrategy: Strategy = {
      id: Date.now().toString(),
      name,
      type: strategyType,
      algorithm,
      active: true,
      parameters: parameters as unknown as StrategyParameters,
      performance: {
        totalPnl: 0,
        winRate: 0,
        sharpeRatio: 0
      }
    };

    addStrategy(newStrategy);
    onClose();
  };

  return (
    <div>
      <div className="flex justify-between items-center mb-4">
        <h2 className="text-xl font-bold">Create New Strategy</h2>
        <button
          className="p-1.5 rounded-md bg-neutral-100 text-neutral-500 hover:bg-neutral-200"
          onClick={onClose}
          aria-label="Close form"
        >
          <X className="h-5 w-5" />
        </button>
      </div>

      <form onSubmit={handleSubmit}>
        <div className="space-y-4">
          <div>
            <label className="block text-sm font-medium text-neutral-700">Strategy Name</label>
            <input
              type="text"
              value={name}
              onChange={(e) => setName(e.target.value)}
              className="mt-1 block w-full input"
              placeholder="My Trading Strategy"
              required
            />
          </div>

          <div className="grid grid-cols-2 gap-4">
            <div>
              <label className="block text-sm font-medium text-neutral-700">Strategy Type</label>
              <select
                value={type}
                onChange={(e) => setType(e.target.value as StrategyType)}
                className="mt-1 block w-full select"
                title="Select strategy type"
              >
                <option value={StrategyType.MA_CROSSOVER}>Moving Average Crossover</option>
                <option value={StrategyType.RSI}>RSI</option>
                <option value={StrategyType.BREAKOUT}>Breakout</option>
              </select>
            </div>

            <div>
              <label className="block text-sm font-medium text-neutral-700">Trading Pair</label>
              <select
                value={pair}
                onChange={(e) => setPair(e.target.value)}
                className="mt-1 block w-full select"
                title="Select trading pair"
              >
                <option value="BTC-USDT">BTC-USDT</option>
                <option value="ETH-USDT">ETH-USDT</option>
                <option value="SOL-USDT">SOL-USDT</option>
              </select>
            </div>
          </div>

          {type === StrategyType.MA_CROSSOVER && (
            <div className="bg-blue-50 p-4 rounded-md">
              <h3 className="font-medium mb-3">Moving Average Crossover Parameters</h3>
              <div className="grid grid-cols-2 gap-4">
                <div>
                  <label className="block text-sm font-medium text-neutral-700">Short Period</label>
                  <input
                    type="number"
                    value={shortPeriod}
                    onChange={(e) => setShortPeriod(parseInt(e.target.value))}
                    className="mt-1 block w-full input"
                    min="1"
                    max={longPeriod - 1}
                    title="Short period for moving average"
                    placeholder="10"
                    required
                  />
                </div>
                <div>
                  <label className="block text-sm font-medium text-neutral-700">Long Period</label>
                  <input
                    type="number"
                    value={longPeriod}
                    onChange={(e) => setLongPeriod(parseInt(e.target.value))}
                    className="mt-1 block w-full input"
                    min={shortPeriod + 1}
                    title="Long period for moving average"
                    placeholder="50"
                    required
                  />
                </div>
              </div>
            </div>
          )}

          {type === StrategyType.RSI && (
            <div className="bg-purple-50 p-4 rounded-md">
              <h3 className="font-medium mb-3">RSI Parameters</h3>
              <div className="grid grid-cols-3 gap-4">
                <div>
                  <label className="block text-sm font-medium text-neutral-700">Period</label>
                  <input
                    type="number"
                    value={rsiPeriod}
                    onChange={(e) => setRsiPeriod(parseInt(e.target.value))}
                    className="mt-1 block w-full input"
                    min="1"
                    title="RSI calculation period"
                    placeholder="14"
                    required
                  />
                </div>
                <div>
                  <label className="block text-sm font-medium text-neutral-700">Overbought</label>
                  <input
                    type="number"
                    value={overbought}
                    onChange={(e) => setOverbought(parseInt(e.target.value))}
                    className="mt-1 block w-full input"
                    min={oversold + 1}
                    max="100"
                    title="Overbought threshold"
                    placeholder="70"
                    required
                  />
                </div>
                <div>
                  <label className="block text-sm font-medium text-neutral-700">Oversold</label>
                  <input
                    type="number"
                    value={oversold}
                    onChange={(e) => setOversold(parseInt(e.target.value))}
                    className="mt-1 block w-full input"
                    min="0"
                    max={overbought - 1}
                    title="Oversold threshold"
                    placeholder="30"
                    required
                  />
                </div>
              </div>
            </div>
          )}

          {type === StrategyType.BREAKOUT && (
            <div className="bg-orange-50 p-4 rounded-md">
              <h3 className="font-medium mb-3">Breakout Parameters</h3>
              <div className="grid grid-cols-2 gap-4">
                <div>
                  <label className="block text-sm font-medium text-neutral-700">Lookback Period</label>
                  <input
                    type="number"
                    value={lookbackPeriod}
                    onChange={(e) => setLookbackPeriod(parseInt(e.target.value))}
                    className="mt-1 block w-full input"
                    min="1"
                    title="Lookback period for breakout calculation"
                    placeholder="24"
                    required
                  />
                </div>
                <div>
                  <label className="block text-sm font-medium text-neutral-700">Breakout Threshold (%)</label>
                  <input
                    type="number"
                    value={breakoutThreshold}
                    onChange={(e) => setBreakoutThreshold(parseFloat(e.target.value))}
                    className="mt-1 block w-full input"
                    min="0.1"
                    step="0.1"
                    title="Breakout threshold percentage"
                    placeholder="2.5"
                    required
                  />
                </div>
              </div>
            </div>
          )}

          <div className="flex justify-end space-x-3 pt-4">
            <button
              type="button"
              className="btn btn-secondary"
              onClick={onClose}
            >
              Cancel
            </button>
            <button
              type="submit"
              className="btn btn-primary"
            >
              Create Strategy
            </button>
          </div>
        </div>
      </form>
    </div>
  );
};

export default NewStrategyForm;<|MERGE_RESOLUTION|>--- conflicted
+++ resolved
@@ -1,12 +1,8 @@
 import { X } from 'lucide-react';
 import React, { useState } from 'react';
 import { useTradingContext } from '../../hooks/useTradingContext';
-<<<<<<< HEAD
-import { Strategy, StrategyType, StrategyParameters } from '../../types';
-=======
 import { Strategy, StrategyParameters } from '@shared/types';
 import { StrategyType } from '../../types';
->>>>>>> 1c5926d1
 
 interface NewStrategyFormProps {
   onClose: () => void;
