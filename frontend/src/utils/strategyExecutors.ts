--- conflicted
+++ resolved
@@ -20,11 +20,7 @@
       timeframe: strategy.parameters.timeframe || '5m'
     };
 
-<<<<<<< HEAD
-    switch (strategy.name || strategy.type) {
-=======
     switch (strategy.algorithm || strategy.name) {
->>>>>>> 1c5926d1
       case 'MovingAverageCrossover':
       case 'Moving Average Crossover':
         return executeMovingAverageCrossover(parameters, marketData);
@@ -38,11 +34,7 @@
       case 'Custom':
         return executeCustomStrategy();
       default:
-<<<<<<< HEAD
-        logger.error(`Unknown strategy: ${strategy.name || strategy.type}`);
-=======
         logger.error(`Unknown strategy algorithm: ${strategy.algorithm || strategy.name}`);
->>>>>>> 1c5926d1
         return { signal: null, reason: 'Unknown strategy type', confidence: 0 };
     }
   } catch (error) {
