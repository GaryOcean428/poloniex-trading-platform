--- conflicted
+++ resolved
@@ -113,15 +113,7 @@
 
 // Get backend API URL with proper protocol and Railway support
 export const getBackendUrl = (): string => {
-<<<<<<< HEAD
   // Priority 1: Environment detection (window context first for tests/dev)
-=======
-  // Priority 1: Explicit backend URL
-  const envUrl = getEnvVariable('VITE_BACKEND_URL');
-  if (envUrl) return envUrl;
-
-  // Priority 2: Environment detection (window context first for tests/dev)
->>>>>>> ecda6ef7
   if (typeof window !== 'undefined' && window.location) {
     const hostname = window.location.hostname;
     const protocol = window.location.protocol || 'http:';
@@ -148,17 +140,6 @@
   // Priority 2: Explicit backend URL (server-side or when window is unavailable)
   const envUrl = getEnvVariable('VITE_BACKEND_URL');
   if (envUrl) return envUrl;
-
-  // Priority 3: Railway environment variables (server-side scenarios)
-  const railwayPublicDomain = getEnvVariable('VITE_RAILWAY_PUBLIC_DOMAIN');
-  if (railwayPublicDomain) {
-    return `https://${railwayPublicDomain}`;
-  }
-
-  const railwayPrivateDomain = getEnvVariable('VITE_RAILWAY_PRIVATE_DOMAIN');
-  if (railwayPrivateDomain) {
-    return `https://${railwayPrivateDomain}`;
-  }
 
   // Priority 3: Railway environment variables (server-side scenarios)
   const railwayPublicDomain = getEnvVariable('VITE_RAILWAY_PUBLIC_DOMAIN');
