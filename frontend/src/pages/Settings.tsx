import { useState, useEffect } from 'react';
import { 
  User, 
  Bell, 
  Key, 
  MessageSquare,
  Save,
  AlertTriangle,
  Check,
  X
} from 'lucide-react';
import { useSettings } from '../hooks/useSettings';
import { usePoloniexData } from '../hooks/usePoloniexData';
import { useDateFormatter } from '../hooks/useDateFormatter'; 

// Check if we're running in a WebContainer environment
const IS_WEBCONTAINER = typeof window !== 'undefined' && window.location && window.location.hostname.includes('webcontainer-api.io');

const Settings: React.FC = () => {
  const { 
    apiKey, 
    apiSecret, 
    isLiveTrading, 
    emailNotifications, 
    tradeNotifications, 
    priceAlerts, 
    chatNotifications, 
    showExtension,
    dateFormat,
    updateSettings,
    resetSettings,
    hasStoredCredentials
  } = useSettings();

  // Get the data refresh function from our hook
  const { refreshApiConnection, isMockMode } = usePoloniexData();
  
  // Local state for the form
  const { locale, setLocale } = useDateFormatter();

  const [formData, setFormData] = useState({
    apiKey: '',
    apiSecret: '',
    isLiveTrading: false,
    emailNotifications: true,
    tradeNotifications: true,
    priceAlerts: false,
    chatNotifications: true,
    showExtension: true,
<<<<<<< HEAD
    dateFormat: 'AU' as 'AU' | 'US'
=======
    dateLocale: locale
>>>>>>> 651036be
  });

  // Save status feedback
  const [saveStatus, setSaveStatus] = useState<{
    show: boolean;
    success: boolean;
    message: string;
  }>({
    show: false,
    success: false,
    message: ''
  });

  // Initialize form with current settings
  useEffect(() => {
    setFormData({
      apiKey: apiKey || '',
      apiSecret: apiSecret || '',
      isLiveTrading,
      emailNotifications,
      tradeNotifications,
      priceAlerts,
      chatNotifications,
      showExtension,
      dateFormat
    });
  }, [apiKey, apiSecret, isLiveTrading, emailNotifications, tradeNotifications, priceAlerts, chatNotifications, showExtension, dateFormat]);

  // Handle form input changes
  const handleChange = (e: React.ChangeEvent<HTMLInputElement | HTMLSelectElement>) => {
    const { name, value, type } = e.target;
    const checked = (e.target as HTMLInputElement).checked;
    setFormData(prev => ({
      ...prev,
      [name]: type === 'checkbox' ? checked : value
    }));
  };

  // Handle form submission
  const handleSaveSettings = (e: React.FormEvent) => {
    e.preventDefault();

    // Clear previous status
    setSaveStatus({ show: false, success: false, message: '' });

    try {
      // Update settings in context
      updateSettings(formData);

      // Refresh API connection with new credentials
      refreshApiConnection();

      // Show success message
      setSaveStatus({
        show: true,
        success: true,
        message: 'Settings saved successfully'
      });

      // Hide message after 3 seconds
      setTimeout(() => {
        setSaveStatus(prev => ({ ...prev, show: false }));
      }, 3000);
    } catch (error) {
      // Show error message
      setSaveStatus({
        show: true,
        success: false,
        message: 'Error saving settings'
      });
    }
  };

  return (
    <div className="grid grid-cols-1 md:grid-cols-3 gap-4">
      <div className="md:col-span-1">
        <div className="trading-card">
          <h2 className="text-xl font-bold mb-4">Settings</h2>
          <nav>
            <ul className="space-y-1">
              <li>
                <a href="#api" className="flex items-center py-2 px-3 rounded-md bg-blue-50 text-blue-700">
                  <Key className="h-5 w-5 mr-3" />
                  API Connection
                </a>
              </li>
              <li>
                <a href="#notifications" className="flex items-center py-2 px-3 rounded-md text-neutral-700 hover:bg-neutral-50">
                  <Bell className="h-5 w-5 mr-3" />
                  Notifications
                </a>
              </li>
              <li>
                <a href="#extension" className="flex items-center py-2 px-3 rounded-md text-neutral-700 hover:bg-neutral-50">
                  <MessageSquare className="h-5 w-5 mr-3" />
                  Extension Settings
                </a>
              </li>
              <li>
                <a href="#account" className="flex items-center py-2 px-3 rounded-md text-neutral-700 hover:bg-neutral-50">
                  <User className="h-5 w-5 mr-3" />
                  Account
                </a>
              </li>
            </ul>
          </nav>
          
          {hasStoredCredentials && (
            <div className="mt-4 p-3 bg-blue-50 rounded-md text-sm">
              <div className="flex items-center text-blue-700 font-medium mb-1">
                <Check className="h-4 w-4 mr-1" />
                Credentials Stored
              </div>
              <p className="text-brand-cyan">
                {isMockMode 
                  ? "Using stored credentials in demo mode" 
                  : "Using stored credentials for live trading"}
              </p>
            </div>
          )}
        </div>
      </div>
      
      <div className="md:col-span-2">
        <form onSubmit={handleSaveSettings}>
          {saveStatus.show && (
            <div className={`mb-4 p-3 rounded-md ${saveStatus.success ? 'bg-green-50 text-green-700' : 'bg-red-50 text-red-700'}`}>
              <div className="flex items-center">
                {saveStatus.success ? (
                  <Check className="h-5 w-5 mr-2" />
                ) : (
                  <AlertTriangle className="h-5 w-5 mr-2" />
                )}
                <span>{saveStatus.message}</span>
              </div>
            </div>
          )}

          {IS_WEBCONTAINER && (
            <div className="mb-4 p-3 rounded-md bg-yellow-50 border-l-4 border-yellow-400">
              <div className="flex items-center">
                <AlertTriangle className="h-5 w-5 mr-2 text-yellow-500" />
                <span className="text-yellow-700">
                  Running in development environment. Settings will be saved but API connections are simulated.
                </span>
              </div>
            </div>
          )}
          
          <div className="space-y-4">
            <div id="api" className="trading-card">
              <div className="flex items-center mb-4">
                <Key className="h-6 w-6 text-blue-500 mr-2" />
                <h2 className="text-xl font-bold">API Connection</h2>
              </div>
              
              <div className="space-y-4">
                <div>
                  <label htmlFor="apiKey" className="block text-sm font-medium text-neutral-700">Poloniex API Key</label>
                  <input
                    type="password"
                    id="apiKey"
                    name="apiKey"
                    value={formData.apiKey}
                    onChange={handleChange}
                    className="mt-1 block w-full input"
                    placeholder="Enter your API key"
                  />
                </div>
                
                <div>
                  <label htmlFor="apiSecret" className="block text-sm font-medium text-neutral-700">API Secret</label>
                  <input
                    type="password"
                    id="apiSecret"
                    name="apiSecret"
                    value={formData.apiSecret}
                    onChange={handleChange}
                    className="mt-1 block w-full input"
                    placeholder="Enter your API secret"
                  />
                  <p className="mt-1 text-sm text-text-muted">
                    Your API keys are stored securely in your browser's local storage and never shared.
                  </p>
                </div>
                
                <div className="flex items-center">
                  <input
                    id="isLiveTrading"
                    name="isLiveTrading"
                    type="checkbox"
                    checked={formData.isLiveTrading}
                    onChange={handleChange}
                    className="h-4 w-4 text-brand-cyan focus:ring-brand-cyan border-border-moderate rounded"
                  />
                  <label htmlFor="isLiveTrading" className="ml-2 block text-sm text-neutral-700">
                    Enable live trading
                  </label>
                </div>
                <p className="text-sm text-yellow-600">
                  <strong>Warning:</strong> Live trading will execute real trades with real funds.
                </p>
              </div>
            </div>
            
            <div id="notifications" className="trading-card">
              <div className="flex items-center mb-4">
                <Bell className="h-6 w-6 text-blue-500 mr-2" />
                <h2 className="text-xl font-bold">Notifications</h2>
              </div>
              
              <div className="space-y-3">
                <div className="flex items-center justify-between">
                  <div>
                    <h3 className="font-medium">Email Notifications</h3>
                    <p className="text-sm text-text-muted">Receive important account updates via email</p>
                  </div>
                  <div className="ml-4">
                    <input
                      type="checkbox"
                      id="emailNotifications"
                      name="emailNotifications"
                      checked={formData.emailNotifications}
                      onChange={handleChange}
                      className="h-4 w-4 text-brand-cyan focus:ring-brand-cyan border-border-moderate rounded"
                    />
                  </div>
                </div>
                
                <div className="flex items-center justify-between">
                  <div>
                    <h3 className="font-medium">Trade Notifications</h3>
                    <p className="text-sm text-text-muted">Get notified when trades are executed</p>
                  </div>
                  <div className="ml-4">
                    <input
                      type="checkbox"
                      id="tradeNotifications"
                      name="tradeNotifications"
                      checked={formData.tradeNotifications}
                      onChange={handleChange}
                      className="h-4 w-4 text-brand-cyan focus:ring-brand-cyan border-border-moderate rounded"
                    />
                  </div>
                </div>
                
                <div className="flex items-center justify-between">
                  <div>
                    <h3 className="font-medium">Price Alerts</h3>
                    <p className="text-sm text-text-muted">Receive alerts when prices reach set thresholds</p>
                  </div>
                  <div className="ml-4">
                    <input
                      type="checkbox"
                      id="priceAlerts"
                      name="priceAlerts"
                      checked={formData.priceAlerts}
                      onChange={handleChange}
                      className="h-4 w-4 text-brand-cyan focus:ring-brand-cyan border-border-moderate rounded"
                    />
                  </div>
                </div>
              </div>
            </div>

            {/* Date & Locale Preferences */}
            <div className="trading-card">
              <div className="flex items-center mb-4">
                <User className="h-6 w-6 text-blue-500 mr-2" />
                <h2 className="text-xl font-bold">Regional Preferences</h2>
              </div>
              
              <div className="space-y-3">
                <div>
                  <label htmlFor="dateLocale" className="block text-sm font-medium mb-2">
                    Date Format
                  </label>
                  <select
                    id="dateLocale"
                    name="dateLocale"
                    value={formData.dateLocale}
                    onChange={(e) => {
                      const newLocale = e.target.value as 'en-AU' | 'en-US';
                      setFormData(prev => ({ ...prev, dateLocale: newLocale }));
                      setLocale(newLocale);
                    }}
                    className="mt-1 block w-full rounded-md border-border-moderate bg-surface-elevated text-text-primary shadow-sm focus:border-brand-cyan focus:ring-brand-cyan sm:text-sm p-2"
                  >
                    <option value="en-AU">Australian (DD/MM/YYYY)</option>
                    <option value="en-US">US (MM/DD/YYYY)</option>
                  </select>
                  <p className="text-sm text-text-muted mt-1">
                    Current format: {locale === 'en-AU' ? 'DD/MM/YYYY' : 'MM/DD/YYYY'}
                  </p>
                </div>
              </div>
            </div>
            
            <div id="regional" className="trading-card">
              <div className="flex items-center mb-4">
                <User className="h-6 w-6 text-blue-500 mr-2" />
                <h2 className="text-xl font-bold">Regional Settings</h2>
              </div>
              
              <div className="space-y-3">
                <div>
                  <label htmlFor="dateFormat" className="block text-sm font-medium text-neutral-700 mb-2">
                    Date Format
                  </label>
                  <select
                    id="dateFormat"
                    name="dateFormat"
                    value={formData.dateFormat}
                    onChange={handleChange}
                    className="mt-1 block w-full input"
                  >
                    <option value="AU">Australian (DD/MM/YYYY)</option>
                    <option value="US">US (MM/DD/YYYY)</option>
                  </select>
                  <p className="mt-1 text-sm text-text-muted">
                    Choose how dates are displayed throughout the application
                  </p>
                </div>
              </div>
            </div>
            
            <div id="extension" className="trading-card">
              <div className="flex items-center mb-4">
                <MessageSquare className="h-6 w-6 text-blue-500 mr-2" />
                <h2 className="text-xl font-bold">Extension Settings</h2>
              </div>
              
              <div className="space-y-3">
                <div className="flex items-center justify-between">
                  <div>
                    <h3 className="font-medium">Show Extension Icon</h3>
                    <p className="text-sm text-text-muted">Display the extension icon in your browser</p>
                  </div>
                  <div className="ml-4">
                    <input
                      type="checkbox"
                      id="showExtension"
                      name="showExtension"
                      checked={formData.showExtension}
                      onChange={handleChange}
                      className="h-4 w-4 text-blue-600 focus:ring-blue-500 border-neutral-300 rounded"
                    />
                  </div>
                </div>
                
                <div className="flex items-center justify-between">
                  <div>
                    <h3 className="font-medium">Chat Notifications</h3>
                    <p className="text-sm text-text-muted">Receive notifications for new chat messages</p>
                  </div>
                  <div className="ml-4">
                    <input
                      type="checkbox"
                      id="chatNotifications"
                      name="chatNotifications"
                      checked={formData.chatNotifications}
                      onChange={handleChange}
                      className="h-4 w-4 text-blue-600 focus:ring-blue-500 border-neutral-300 rounded"
                    />
                  </div>
                </div>
              </div>
            </div>
            
            <div className="flex justify-between">
              <button
                type="button"
                onClick={resetSettings}
                className="btn btn-secondary flex items-center"
              >
                <X className="h-4 w-4 mr-2" />
                Reset Settings
              </button>
              
              <button
                type="submit"
                className="btn btn-primary flex items-center"
              >
                <Save className="h-4 w-4 mr-2" />
                Save Settings
              </button>
            </div>
          </div>
        </form>
      </div>
    </div>
  );
};

export default Settings;<|MERGE_RESOLUTION|>--- conflicted
+++ resolved
@@ -47,11 +47,7 @@
     priceAlerts: false,
     chatNotifications: true,
     showExtension: true,
-<<<<<<< HEAD
     dateFormat: 'AU' as 'AU' | 'US'
-=======
-    dateLocale: locale
->>>>>>> 651036be
   });
 
   // Save status feedback
