--- conflicted
+++ resolved
@@ -1,12 +1,5 @@
 import { describe, it, expect, vi, beforeEach, afterEach, type Mock } from 'vitest';
-<<<<<<< HEAD
-<<<<<<< Updated upstream
-import { describe, it, expect, vi, beforeEach, afterEach } from 'vitest';
-=======
->>>>>>> Stashed changes
-=======
 import { describe, it, expect, vi, beforeEach, afterEach, type Mock } from 'vitest';
->>>>>>> b1dd74d2
 import { render, screen, fireEvent, waitFor } from '@testing-library/react';
 import { BrowserRouter } from 'react-router-dom';
 import LiveTradingDashboard from '@/pages/LiveTradingDashboard';
@@ -149,7 +142,7 @@
   })
 }));
 
-// Mock Chart.js wrappers used by components
+// Mock Chart.js
 vi.mock('react-chartjs-2', () => ({
   Line: (props: { data?: any }) => {
     const { data } = props;
@@ -391,14 +384,7 @@
     it('should handle WebSocket disconnection gracefully', () => {
       // Mock disconnected state
       (useWebSocket as unknown as Mock).mockReturnValue({
-<<<<<<< HEAD
-<<<<<<< Updated upstream
-      vi.mocked(require('@/services/websocketService').useWebSocket).mockReturnValue({
-=======
->>>>>>> Stashed changes
-=======
       (useWebSocket as unknown as Mock).mockReturnValue({
->>>>>>> b1dd74d2
         connectionState: 'disconnected',
         isMockMode: false,
         isConnected: false,
@@ -414,14 +400,7 @@
     it('should handle mock mode appropriately', () => {
       // Mock mock mode
       (useWebSocket as unknown as Mock).mockReturnValue({
-<<<<<<< HEAD
-<<<<<<< Updated upstream
-      vi.mocked(require('@/services/websocketService').useWebSocket).mockReturnValue({
-=======
->>>>>>> Stashed changes
-=======
       (useWebSocket as unknown as Mock).mockReturnValue({
->>>>>>> b1dd74d2
         connectionState: 'connected',
         isMockMode: true,
         isConnected: false,
