--- conflicted
+++ resolved
@@ -1,3 +1,4 @@
+import { describe, it, expect, vi, beforeEach, afterEach, type Mock } from 'vitest';
 import { describe, it, expect, vi, beforeEach, afterEach, type Mock } from 'vitest';
 import { render, screen, fireEvent, waitFor } from '@testing-library/react';
 import { BrowserRouter } from 'react-router-dom';
@@ -26,7 +27,6 @@
   } as any;
 });
 
-<<<<<<< HEAD
 // Mock the WebSocket service for both alias and relative imports using hoisted vars
 const { baseWsMock, useWebSocketMock } = vi.hoisted(() => {
   const base = {
@@ -81,54 +81,6 @@
 
   return { baseWsMock: base, useWebSocketMock: hookMock };
 });
-=======
-// Mock the WebSocket service for both alias and relative imports
-const baseWsMock = {
-  on: vi.fn(),
-  off: vi.fn(),
-  connect: vi.fn(),
-  disconnect: vi.fn(),
-  subscribe: vi.fn(),
-  unsubscribe: vi.fn(),
-  send: vi.fn(),
-  getStats: vi.fn(() => ({
-    connectTime: Date.now(),
-    disconnectTime: null,
-    reconnectAttempts: 0,
-    totalDisconnects: 0
-  })),
-  getHealth: vi.fn(() => ({
-    isHealthy: true,
-    uptime: 1000,
-    latency: 5,
-    reconnectAttempts: 0
-  })),
-  getConnectionHealth: vi.fn(() => ({
-    isHealthy: true,
-    uptime: 1000,
-    latency: 5,
-    reconnectAttempts: 0
-  })),
-  getConnectionStatus: vi.fn(() => 'connected'),
-  isConnected: vi.fn(() => true),
-  isMockMode: vi.fn(() => false)
-};
-
-const useWebSocketMock = vi.fn(() => ({
-  connectionState: 'connected',
-  isMockMode: false,
-  isConnected: true,
-  on: baseWsMock.on,
-  off: baseWsMock.off,
-  connect: baseWsMock.connect,
-  disconnect: baseWsMock.disconnect,
-  subscribe: baseWsMock.subscribe,
-  unsubscribe: baseWsMock.unsubscribe,
-  send: baseWsMock.send,
-  getStats: baseWsMock.getStats,
-  getHealth: baseWsMock.getHealth
-}));
->>>>>>> 2056af5c
 
 vi.mock('@/services/websocketService', () => ({
   webSocketService: baseWsMock,
@@ -432,6 +384,7 @@
     it('should handle WebSocket disconnection gracefully', () => {
       // Mock disconnected state
       (useWebSocket as unknown as Mock).mockReturnValue({
+      (useWebSocket as unknown as Mock).mockReturnValue({
         connectionState: 'disconnected',
         isMockMode: false,
         isConnected: false,
@@ -446,6 +399,7 @@
 
     it('should handle mock mode appropriately', () => {
       // Mock mock mode
+      (useWebSocket as unknown as Mock).mockReturnValue({
       (useWebSocket as unknown as Mock).mockReturnValue({
         connectionState: 'connected',
         isMockMode: true,
