--- conflicted
+++ resolved
@@ -3,13 +3,10 @@
   "build": {
     "provider": "node",
     "steps": {
-<<<<<<< HEAD
       "install": {
         "commands": ["yarn install --immutable --immutable-cache"]
       },
-=======
       "install": { "commands": ["yarn install --immutable --immutable-cache"] },
->>>>>>> 2934384a
       "copyShared": {
         "commands": [
           "rm -rf ./src/shared",
