--- conflicted
+++ resolved
@@ -1,4 +1,3 @@
-<<<<<<< HEAD
 {
   "$schema": "https://schema.railpack.com",
   "provider": "node",
@@ -31,38 +30,5 @@
   "health": {
     "path": "/healthz",
     "timeout": 300
-=======
-  "$schema": "https://schema.railpack.com",
-  "provider": "node",
-  "steps": {
-    "install": {
-      "commands": [
-        "bash -lc 'corepack enable'",
-        "bash -lc 'corepack prepare yarn@4.3.1 --activate'",
-        "yarn install --immutable"
-      ]
-    },
-    "copyShared": {
-      "inputs": [
-        { "step": "install", "include": ["."] }
-      ],
-      "commands": [
-        "rm -rf ./src/shared",
-        "mkdir -p ./src/shared/types ./src/shared/middleware",
-        "cp ../shared/types/*.ts ./src/shared/types/ || echo 'No shared types'",
-        "cp ../shared/*.ts ./src/shared/ || echo 'No shared index'",
-        "cp -r ../shared/middleware ./src/shared/ || echo 'No shared middleware'"
-      ]
-    },
-    "build": {
-      "inputs": [
-        { "step": "copyShared", "include": ["."] }
-      ],
-      "commands": ["yarn build:railway"]
-    }
-  },
-  "deploy": {
-    "startCommand": "node serve.js"
->>>>>>> b1dd74d2
   }
 }