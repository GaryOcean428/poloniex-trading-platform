{
  "$schema": "https://schema.railpack.com",
  "provider": "python",
<<<<<<< HEAD
  "python": {
    "version": "3.11"
  },
  "env": {
    "PYTHONUNBUFFERED": "1",
    "PYTHONDONTWRITEBYTECODE": "1"
  },
  "install": {
    "commands": [
      "python -m pip install --upgrade pip setuptools wheel",
      "pip install -r requirements.txt",
      "python -c 'import uvicorn; print(f\"✓ uvicorn {uvicorn.__version__}\")'"
    ]
  },
  "start": {
    "command": "python -m uvicorn health:app --host 0.0.0.0 --port ${PORT:-8000} --workers 2 --loop uvloop --access-log"
  },
  "health": {
    "path": "/healthz",
    "timeout": 300
  },
  "restart": {
    "policy": "always",
    "maxRetries": 10
=======
  "steps": {
    "install-uv": {
      "commands": [
        "curl -LsSf https://astral.sh/uv/install.sh | sh"
      ]
    },
    "steps": {
      "installUV": {
        "commands": ["curl -LsSf https://astral.sh/uv/install.sh | sh"]
      },
      "install": {
        "commands": ["$HOME/.local/bin/uv sync --no-dev"],
        "dependsOn": ["installUV"]
      }
    }
  },
  "deploy": {
    "startCommand": "uvicorn health:app --host 0.0.0.0 --port ${PORT:-8000} --workers 2 --loop uvloop --access-log",
    "healthCheckPath": "/healthz",
    "healthCheckTimeout": 300,
    "restartPolicyType": "ALWAYS",
    "restartPolicyMaxRetries": 10
    "install": {
      "inputs": [ { "step": "install-uv", "include": ["."] } ],
      "commands": [
        "$HOME/.local/bin/uv sync --no-dev"
      ]
    }
  },
  "deploy": {
    "startCommand": "uvicorn health:app --host 0.0.0.0 --port ${PORT:-8000} --workers 2 --loop uvloop --access-log"

>>>>>>> b1dd74d2
  }
}<|MERGE_RESOLUTION|>--- conflicted
+++ resolved
@@ -1,7 +1,6 @@
 {
   "$schema": "https://schema.railpack.com",
   "provider": "python",
-<<<<<<< HEAD
   "python": {
     "version": "3.11"
   },
@@ -26,39 +25,5 @@
   "restart": {
     "policy": "always",
     "maxRetries": 10
-=======
-  "steps": {
-    "install-uv": {
-      "commands": [
-        "curl -LsSf https://astral.sh/uv/install.sh | sh"
-      ]
-    },
-    "steps": {
-      "installUV": {
-        "commands": ["curl -LsSf https://astral.sh/uv/install.sh | sh"]
-      },
-      "install": {
-        "commands": ["$HOME/.local/bin/uv sync --no-dev"],
-        "dependsOn": ["installUV"]
-      }
-    }
-  },
-  "deploy": {
-    "startCommand": "uvicorn health:app --host 0.0.0.0 --port ${PORT:-8000} --workers 2 --loop uvloop --access-log",
-    "healthCheckPath": "/healthz",
-    "healthCheckTimeout": 300,
-    "restartPolicyType": "ALWAYS",
-    "restartPolicyMaxRetries": 10
-    "install": {
-      "inputs": [ { "step": "install-uv", "include": ["."] } ],
-      "commands": [
-        "$HOME/.local/bin/uv sync --no-dev"
-      ]
-    }
-  },
-  "deploy": {
-    "startCommand": "uvicorn health:app --host 0.0.0.0 --port ${PORT:-8000} --workers 2 --loop uvloop --access-log"
-
->>>>>>> b1dd74d2
   }
 }