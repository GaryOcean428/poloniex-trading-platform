{
  "$schema": "https://schema.railpack.com",
  "version": "1",
  "build": {
    "env": {
      "PYTHONUNBUFFERED": "1",
      "PYTHONDONTWRITEBYTECODE": "1",
      "PATH": "$HOME/.local/bin:$PATH"
    },
    "steps": {
<<<<<<< HEAD
      "installUv": {
=======
      "install-uv": {
>>>>>>> ca123c1b
        "commands": ["curl -LsSf https://astral.sh/uv/install.sh | sh"]
      },
      "install": {
        "commands": ["$HOME/.local/bin/uv sync --no-dev"],
<<<<<<< HEAD
        "dependsOn": ["installUv"]
=======
        "dependsOn": ["install-uv"]
>>>>>>> ca123c1b
      }
    }
  },
  "deploy": {
    "startCommand": "uvicorn health:app --host 0.0.0.0 --port ${PORT:-8000} --workers 2 --loop uvloop --access-log",
    "healthCheckPath": "/healthz",
    "healthCheckTimeout": 300,
    "restartPolicyType": "ALWAYS",
    "restartPolicyMaxRetries": 10
  }
}<|MERGE_RESOLUTION|>--- conflicted
+++ resolved
@@ -8,20 +8,12 @@
       "PATH": "$HOME/.local/bin:$PATH"
     },
     "steps": {
-<<<<<<< HEAD
-      "installUv": {
-=======
       "install-uv": {
->>>>>>> ca123c1b
         "commands": ["curl -LsSf https://astral.sh/uv/install.sh | sh"]
       },
       "install": {
         "commands": ["$HOME/.local/bin/uv sync --no-dev"],
-<<<<<<< HEAD
-        "dependsOn": ["installUv"]
-=======
         "dependsOn": ["install-uv"]
->>>>>>> ca123c1b
       }
     }
   },
