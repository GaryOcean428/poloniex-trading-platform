--- conflicted
+++ resolved
@@ -21,15 +21,11 @@
     }
   },
   "deploy": {
-<<<<<<< HEAD
     "startCommand": ".venv/bin/python -m uvicorn health:app --host 0.0.0.0 --port $PORT",
     "healthCheckPath": "/health",
     "healthCheckTimeout": 300,
     "restartPolicyType": "ON_FAILURE",
     "restartPolicyMaxRetries": 3,
-=======
-    "startCommand": "/app/.venv/bin/python -m uvicorn main:app --host 0.0.0.0 --port $PORT",
->>>>>>> e44838a3
     "inputs": [{"step": "install"}]
   }
 }