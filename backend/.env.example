<<<<<<< HEAD
# Backend Environment Variables
=======
# Backend Environment Variables (Railway-ready)
>>>>>>> a6bfd877
PORT=8765
NODE_ENV=production

# Database
DATABASE_URL=${{Postgres.DATABASE_URL}}

# Redis
REDIS_URL=redis://localhost:6379
REDIS_PASSWORD=
REDIS_PRIVATE_DOMAIN=localhost

# Poloniex API
POLONIEX_API_KEY=your_api_key_here
POLONIEX_API_SECRET=your_api_secret_here

# JWT
JWT_SECRET=change_me

# Frontend URL
FRONTEND_URL=https://${{polytrade-fe.RAILWAY_PUBLIC_DOMAIN}}

# CORS Configuration (comma-separated list of allowed origins)
# If not set, will use FRONTEND_URL as single allowed origin
CORS_ALLOWED_ORIGINS=http://localhost:5173,https://yourdomain.com,https://www.yourdomain.com<|MERGE_RESOLUTION|>--- conflicted
+++ resolved
@@ -1,8 +1,5 @@
-<<<<<<< HEAD
-# Backend Environment Variables
-=======
 # Backend Environment Variables (Railway-ready)
->>>>>>> a6bfd877
+
 PORT=8765
 NODE_ENV=production
 
