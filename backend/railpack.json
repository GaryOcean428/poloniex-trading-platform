--- conflicted
+++ resolved
@@ -3,13 +3,11 @@
   "build": {
     "provider": "node",
     "steps": {
-<<<<<<< HEAD
       "install": {
-        "commands": ["unset YARN_PRODUCTION || true; yarn install --immutable --immutable-cache"]
+        "commands": [
+          "unset YARN_PRODUCTION || true; yarn install --immutable --immutable-cache"
+        ]
       },
-=======
-      "install": { "commands": ["yarn install --immutable --immutable-cache"] },
->>>>>>> ca123c1b
       "copyShared": {
         "commands": [
           "rm -rf ./shared",
@@ -18,15 +16,14 @@
         ],
         "dependsOn": ["install"]
       },
-      "build": { "commands": ["yarn build"], "dependsOn": ["copyShared"] }
+      "build": {
+        "commands": ["yarn build"],
+        "dependsOn": ["copyShared"]
+      }
     }
   },
   "deploy": {
-<<<<<<< HEAD
     "startCommand": "node dist/index.js",
-=======
-    "startCommand": "yarn start",
->>>>>>> ca123c1b
     "healthCheckPath": "/healthz",
     "healthCheckTimeout": 300
   }
