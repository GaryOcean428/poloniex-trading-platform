{
  "version": "1",
  "build": {
    "provider": "node",
    "steps": {
      "install": {
        "commands": [
          "unset YARN_PRODUCTION || true; yarn install --immutable --immutable-cache"
        ]
      },
      "copyShared": {
        "commands": [
          "rm -rf ./shared",
          "mkdir -p ./shared",
          "cp -r ../shared/* ./shared/ || echo 'Shared directory not found'"
        ],
        "dependsOn": ["install"]
      },
      "build": {
        "commands": ["yarn build"],
        "dependsOn": ["copyShared"]
      }
    }
  },
  "deploy": {
<<<<<<< HEAD
    "startCommand": "yarn start",
=======
    "startCommand": "node dist/index.js",
>>>>>>> 2934384a
    "healthCheckPath": "/healthz",
    "healthCheckTimeout": 300
  }
}<|MERGE_RESOLUTION|>--- conflicted
+++ resolved
@@ -23,11 +23,7 @@
     }
   },
   "deploy": {
-<<<<<<< HEAD
     "startCommand": "yarn start",
-=======
-    "startCommand": "node dist/index.js",
->>>>>>> 2934384a
     "healthCheckPath": "/healthz",
     "healthCheckTimeout": 300
   }
